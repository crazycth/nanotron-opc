import datetime
import json
import os
import shutil
import time
from dataclasses import asdict
from pathlib import Path
from pprint import pformat
from typing import (
    Callable,
    Dict,
    Iterable,
    Iterator,
    List,
    Optional,
    Tuple,
    Type,
    Union,
)

import torch
from torch.nn.parallel import DistributedDataParallel

from nanotron import distributed as dist
from nanotron import logging
from nanotron.config import (
    Config,
    ExistingCheckpointInit,
    ParallelismArgs,
    RandomInit,
    get_config_from_file,
)
from nanotron.dataloader import sanity_check_dataloader
from nanotron.helpers import (
    _vocab_size_with_padding,
    get_profiler,
    init_optimizer_and_grad_accumulator,
    init_random_states,
    log_throughput,
    lr_scheduler_builder,
)
from nanotron.logging import (
    LoggerWriter,
    LogItem,
    human_format,
    log_memory,
    log_rank,
    set_ranks_logging_level,
)
from nanotron.models import NanotronModel, build_model
from nanotron.models.base import check_model_has_grad
from nanotron.models.llama import LlamaForTraining, RotaryEmbedding
from nanotron.models.starcoder2 import Starcoder2ForTraining
from nanotron.optim.clip_grads import clip_grad_norm
from nanotron.parallel import ParallelContext
from nanotron.parallel.data_parallel.utils import sync_gradients_across_dp
from nanotron.parallel.parameters import NanotronParameter, sanity_check
from nanotron.parallel.pipeline_parallel import (
    PipelineEngine,
    TensorPointer,
    get_pp_rank_of,
)
from nanotron.parallel.tensor_parallel.nn import (
    TensorParallelLinearMode,
    TensorParallelRowLinear,
)
from nanotron.parallel.tied_parameters import (
    create_pg_for_tied_weights,
    get_tied_id_to_param,
    sync_tied_weights_gradients,
    tie_parameters,
)
from nanotron.random import set_random_seed
from nanotron.sanity_checks import (
    after_optim_step_sanity_checks,
    after_tbi_sanity_checks,
    before_optim_step_sanity_checks,
    before_tbi_sanity_checks,
)
from nanotron.serialize import (
    load_lr_scheduler,
    load_meta,
    load_optimizer,
    load_weights,
    parse_ckpt_path,
    save,
    save_random_states,
)

logger = logging.get_logger(__name__)

# Reduce the logging noise from torch.distributed when creating new process groups
dist_logger = logging.get_logger(dist.dist.__name__)
dist_logger.setLevel(logging.WARNING)

CONFIG_TO_MODEL_CLASS = {
    "LlamaConfig": LlamaForTraining,
    "Starcoder2Config": Starcoder2ForTraining,
}

try:
    import wandb
except ImportError:
    wandb = None


class DistributedTrainer:
    def __init__(
        self,
        config_or_config_file: Union[Config, str],
        config_class: Type[Config] = Config,
        model_config_class: Optional[Type] = None,
        model_class: Type[NanotronModel] = None,
    ):
        """
        Nanotron's distributed trainer.

        Args:
            config_or_config_file: Either a `Config` object or a path to a YAML file containing the config.
            config_class: The `Config` class to use.
            model_config_class: The `ModelConfig` class to use (for example `LlamaConfig`). Defaults to `None` which will use the model config class defined in the config.
            model_class: The `NanotronModel` class to use (for example `LlamaForTraining`). Defaults to `None` which will use the model class defined in the config.
        """

        super().__init__()
        self.config = get_config_from_file(
            config_or_config_file, config_class=config_class, model_config_class=model_config_class
        )
        self.model_config = self.config.model.model_config
        if model_class is not None:
            CONFIG_TO_MODEL_CLASS[self.model_config.__class__.__name__] = model_class

        ########################################
        ## We start with setting up loggers and process groups
        ########################################

        # Initialise all process groups
        self.parallel_context = ParallelContext(
            tensor_parallel_size=self.config.parallelism.tp,
            pipeline_parallel_size=self.config.parallelism.pp,
            data_parallel_size=self.config.parallelism.dp,
            expert_parallel_size=self.config.parallelism.expert_parallel_size,
        )

        self.pre_init()

        # Set log levels
        set_ranks_logging_level(parallel_context=self.parallel_context, logging_config=self.config.logging)

        # Log benchmark info
        if os.environ.get("NANOTRON_BENCHMARK", "0") == "1":
            log_throughput(self.config, self.parallel_context)

        ########################################
        ## Setting up our model, optimizers, schedulers, etc.
        ########################################

        # Set random states
        set_random_seed(self.config.general.seed)

        # Init model and build on pp ranks
        self.random_states = init_random_states(
            parallel_config=self.config.parallelism, tp_pg=self.parallel_context.tp_pg
        )
        self.model = self.init_model()  # Defines self.model
        self.unwrapped_model: NanotronModel = (
            self.model.module if isinstance(self.model, DistributedDataParallel) else self.model
        )

        # Init optimizer
        self.optimizer, self.grad_accumulator = init_optimizer_and_grad_accumulator(
            model=self.model, optimizer_args=self.config.optimizer, parallel_context=self.parallel_context
        )
        if self.init_checkpoint_path is not None:
            load_optimizer(
                optimizer=self.optimizer,
                parallel_context=self.parallel_context,
                root_folder=self.init_checkpoint_path,
                param_shard_metadata=self.param_shard_metadata,
                model=self.model,
            )

        # Init learning rate scheduler
        self.lr_scheduler = lr_scheduler_builder(
            optimizer=self.optimizer,
            lr_scheduler_args=self.config.optimizer.learning_rate_scheduler,
            total_training_steps=self.config.tokens.train_steps,
        )
        if self.init_checkpoint_path is not None:
            load_lr_scheduler(
                lr_scheduler=self.lr_scheduler,
                root_folder=self.init_checkpoint_path,
            )

        # Define iteration start state
        if self.init_checkpoint_path is not None:
            checkpoint_metadata = load_meta(
                parallel_context=self.parallel_context, root_folder=self.init_checkpoint_path
            )
            log_rank(str(checkpoint_metadata), logger=logger, level=logging.INFO, rank=0)
            self.start_iteration_step = checkpoint_metadata.metas["last_train_step"]
            self.consumed_train_samples = checkpoint_metadata.metas["consumed_train_samples"]
            assert (
                self.config.tokens.train_steps > self.start_iteration_step
            ), f"Loaded checkpoint has already trained {self.start_iteration_step} batches, you need to specify a higher `config.tokens.train_steps`"
        else:
            self.start_iteration_step = 0
            self.consumed_train_samples = 0

        # Setup tensorboard write and log writers on output rank
        self.logger_ranks = self.parallel_context.world_rank_matrix[
            0, self.unwrapped_model.output_pp_rank, 0, 0
        ].flatten()
        self.loggerwriter = self.setup_log_writers()

        # Log where each module is instantiated
        self.unwrapped_model.log_modules(level=logging.DEBUG, group=self.parallel_context.world_pg, rank=0)

        self.micro_batch_size = self.config.tokens.micro_batch_size
        self.n_micro_batches_per_batch = self.config.tokens.batch_accumulation_per_replica
        self.global_batch_size = (
            self.micro_batch_size * self.n_micro_batches_per_batch * self.parallel_context.dp_pg.size()
        )
        self.sequence_length = self.config.tokens.sequence_length
        self.iteration_step = self.start_iteration_step
        self.limit_val_batches = self.config.tokens.limit_val_batches

        self.post_init()

    def pre_init(self):
        pass

    def post_init(self):
        pass

    def pre_training(self, *args, **kwargs):
        current_time = datetime.datetime.now().strftime("%d/%m/%Y_%H:%M:%S")
        if dist.get_rank(self.parallel_context.world_pg) == self.logger_ranks[0] and wandb is not None:
            wandb.init(
                project=self.config.general.project,
                name=f"{current_time}_{self.config.general.project}_{self.config.general.run}",
                config={"nanotron_config": self.config.as_dict()},
            )

    def post_train_step(self):
        pass

    def post_training(self):
        pass

    def train(
        self,
        dataloader_or_dls: Union[Iterator[Dict[str, Union[torch.Tensor, TensorPointer]]], Tuple[Iterator, ...]],
        **kwargs,
    ) -> None:
        self.pre_training(**kwargs)

        if self.config.checkpoints.save_initial_state and self.init_checkpoint_path is None:
            self.save_checkpoint()

        if isinstance(dataloader_or_dls, tuple):
            dataloader = dataloader_or_dls[0]
        else:
            dataloader = dataloader_or_dls
        dataloader = sanity_check_dataloader(
            dataloader=dataloader, parallel_context=self.parallel_context, config=self.config
        )

        self.pipeline_engine: PipelineEngine = self.config.parallelism.pp_engine

        self.pipeline_engine.nb_microbatches = self.n_micro_batches_per_batch

        log_rank(
            f"[Start training] datetime: {datetime.datetime.now()} | mbs: {self.micro_batch_size} | grad_accum: {self.n_micro_batches_per_batch} | global_batch_size: {self.global_batch_size} | sequence_length: {self.sequence_length} | train_steps: {self.config.tokens.train_steps} | start_iteration_step: {self.start_iteration_step} | consumed_train_samples: {self.consumed_train_samples}",  # noqa
            logger=logger,
            level=logging.INFO,
            rank=0,
        )
        # TODO @nouamanetazi: refactor this
        # Useful mapping
        self.unwrapped_model = self.model.module if isinstance(self.model, DistributedDataParallel) else self.model
        self.unwrapped_model.module_id_to_prefix = {
            id(module): f"{module_name}." for module_name, module in self.unwrapped_model.named_modules()
        }
        # Fix the root_model
        self.unwrapped_model.module_id_to_prefix[id(self.unwrapped_model)] = ""

        prof = get_profiler(config=self.config)
        torch.cuda.empty_cache()
        with prof:
            for self.iteration_step in range(self.start_iteration_step + 1, self.config.tokens.train_steps + 1):
                if isinstance(prof, torch.profiler.profile):
                    prof.step()
                self.iteration_start_time = time.time()

                # Training step
                outputs, loss_avg = self.training_step(dataloader=dataloader)

                # Training Logs
                self.consumed_train_samples += self.global_batch_size

                if (self.iteration_step - 1) % self.config.logging.iteration_step_info_interval == 0:
                    self.train_step_logs(outputs=outputs, loss_avg=loss_avg)

                # Checkpoint
                if self.iteration_step % self.config.checkpoints.checkpoint_interval == 0:
                    self.save_checkpoint()

        dist.barrier()  # let's wait for everyone before leaving

        self.post_training()

    def training_step(
        self, dataloader: Iterator[Dict[str, Union[torch.Tensor, TensorPointer]]]
    ) -> Tuple[Iterable[Dict], Optional[torch.Tensor]]:
        before_tbi_sanity_checks(self.config, self.parallel_context, self.unwrapped_model, self.grad_accumulator)

        if self.iteration_step < 5:
            log_memory(logger=logger)

        outputs = self.pipeline_engine.train_batch_iter(
            model=self.model,
            pg=self.parallel_context.pp_pg,
            batch=(next(dataloader) for _ in range(self.n_micro_batches_per_batch)),
            nb_microbatches=self.n_micro_batches_per_batch,
            grad_accumulator=self.grad_accumulator,
        )

        if self.iteration_step < 5:
            log_memory(logger=logger)

        after_tbi_sanity_checks(self.config, self.parallel_context, self.unwrapped_model, self.grad_accumulator)

        if isinstance(self.model, DistributedDataParallel) and self.grad_accumulator is not None:
            # Wait for fp32 grads allreduce to finish to make sure grads are synced across DP
            assert (
                self.grad_accumulator.fp32_grads_allreduce_handle is not None
            ), "No fp32_grads_allreduce_handle maybe you're using only a single training process"
            self.grad_accumulator.fp32_grads_allreduce_handle.wait()

        # Sync tied weights
        if not isinstance(self.model, DistributedDataParallel):
            # Manually sync across DP if it's not handled by DDP
            sync_gradients_across_dp(
                module=self.model,
                dp_pg=self.parallel_context.dp_pg,
                reduce_op=dist.ReduceOp.AVG,
                # TODO @thomasw21: This is too memory hungry, instead we run all_reduce
                reduce_scatter=False,  # optimizer.inherit_from(ZeroDistributedOptimizer),
                grad_accumulator=self.grad_accumulator,
            )

        # TODO @nouamane: Put this in hooks so we can overlap communication with gradient computation on the last backward pass.
        sync_tied_weights_gradients(
            module=self.unwrapped_model,
            parallel_context=self.parallel_context,
            grad_accumulator=self.grad_accumulator,
        )

        # Clip gradients
        if self.config.optimizer.clip_grad is not None:
            # Unwrap DDP
            named_parameters = [
                (name, param)
                for name, param in self.unwrapped_model.get_named_params_with_correct_tied()
                if param.requires_grad
            ]
            self.grad_norm_unclipped = clip_grad_norm(
                mp_pg=self.parallel_context.mp_pg,
                named_parameters=named_parameters,
                grad_accumulator=self.grad_accumulator,
                max_norm=self.config.optimizer.clip_grad,
            )

        before_optim_step_sanity_checks(
            self.config, self.parallel_context, self.unwrapped_model, self.grad_accumulator
        )

        # Compute DP average loss and overlap with optimizer step
        if isinstance(outputs[0]["loss"], torch.Tensor):
            # This is an average on only one data rank.
            loss_avg = torch.stack(
                [output["loss"] for output in outputs]
            ).sum()  # already divided by n_micro_batches_per_batch
            # sync loss across DP
            handle = dist.all_reduce(loss_avg, group=self.parallel_context.dp_pg, async_op=True, op=dist.ReduceOp.AVG)
        else:
            loss_avg = None
            handle = None

        # Apply gradient
        self.optimizer.step()
        self.optimizer.zero_grad()

        # Update the learning rate
        self.lr_scheduler.step()

        after_optim_step_sanity_checks(self.config, self.parallel_context, self.unwrapped_model, self.grad_accumulator)

        if handle is not None:
            handle.wait()

        self.post_train_step()

        return outputs, loss_avg

    def validation_step(self, dataloader: Iterator[Dict[str, Union[torch.Tensor, TensorPointer]]]) -> Iterable[Dict]:
        outputs = self.pipeline_engine.validate_batch_iter(
            model=self.model,
            batch=(next(dataloader) for _ in range(self.limit_val_batches)),
            nb_microbatches=self.limit_val_batches,
        )
        return outputs

    def train_step_logs(
        self,
        outputs: Iterable[Dict[str, Union[torch.Tensor, TensorPointer]]],
        loss_avg: Optional[torch.Tensor],
    ) -> None:
        # TODO @nouamanetazi: Megatron-LM seems to be using a barrier to report their interval time. Check if this is necessary. https://github.com/NouamaneTazi/Megatron-LM/blob/e241a96c3085b18e36c6cee1d68a8155de77b5a6/megatron/training.py#L607
        dist.barrier()
        torch.cuda.synchronize()
        elapsed_time_per_iteration_ms = (time.time() - self.iteration_start_time) * 1000
        tokens_per_sec = (
            self.global_batch_size * self.sequence_length / (elapsed_time_per_iteration_ms / 1000)
        )  # tokens_per_sec is calculated using sequence_length
        model_tflops, hardware_tflops = self.unwrapped_model.get_flops_per_sec(
            iteration_time_in_sec=elapsed_time_per_iteration_ms / 1000,
            sequence_length=self.sequence_length,
            global_batch_size=self.global_batch_size,
        )

        if dist.get_rank(self.parallel_context.world_pg) in self.logger_ranks:
            assert self.loggerwriter is not None, "loggerwriter should be defined on logger ranks"

            lr = self.lr_scheduler.get_last_lr()[0]

            log_entries = [
                # LogItem("consumed_samples", self.consumed_train_samples, "human_format"),  # , "12d"),
                LogItem(
                    "consumed_tokens", self.consumed_train_samples * self.config.tokens.sequence_length, "human_format"
                ),  # , "12d"),
                LogItem("elapsed_time_per_iteration_ms", elapsed_time_per_iteration_ms, "human_format"),  # , ".1f"),
                LogItem("tokens_per_sec", tokens_per_sec, "human_format"),  # , "1.6E"),
                LogItem(
                    "tokens_per_sec_per_gpu", tokens_per_sec / self.parallel_context.world_pg.size(), "human_format"
                ),  # , "1.6E"),
                LogItem("global_batch_size", self.global_batch_size, "human_format"),  # , "5d"),
                LogItem("lm_loss", loss_avg.item(), "human_format"),  # , "1.6E"),
                LogItem("lr", lr, "human_format"),  # , ".3E"),
                LogItem("model_tflops_per_gpu", model_tflops, "human_format"),  # , ".2f"),
                LogItem("hardware_tflops_per_gpu", hardware_tflops, "human_format"),  # , ".2f"),
            ]

            if self.config.optimizer.clip_grad is not None:
                log_entries.append(LogItem("grad_norm", self.grad_norm_unclipped.item(), "human_format"))  # , ".3f"))

            # Log not too often the memory
            if self.iteration_step < 5 or (self.iteration_step - 1) % self.config.checkpoints.checkpoint_interval == 0:
                total, used, free = shutil.disk_usage("/")
                log_entries.extend(
                    [
                        LogItem(
                            "cuda_memory_allocated", torch.cuda.memory_allocated(), "human_format"
                        ),  #  / 1024**2, ".2f"),
                        LogItem(
                            "cuda_max_memory_reserved", torch.cuda.max_memory_reserved(), "human_format"
                        ),  #  / 1024**2, ".2f"),
                        LogItem("hd_total_memory_tb", total, "human_format"),  #  / (2**40), ".2f"),
                        LogItem("hd_used_memory_tb", used, "human_format"),  #  / (2**40), ".2f"),
                        LogItem("hd_free_memory_tb", free, "human_format"),  #  / (2**40), ".2f"),
                    ]
                )

            # NOTE: only one rank writes to wandb
            if dist.get_rank(self.parallel_context.world_pg) == self.logger_ranks[0] and wandb is not None:
                wandb.log(
                    {
                        **{log_item.tag: log_item.scalar_value for log_item in log_entries},
                        "iteration_step": self.iteration_step,
                    }
                )

            self.loggerwriter.add_scalars_from_list(log_entries, self.iteration_step)

        # Nanotron Benchmark mode: we log the throughput and exit
        if os.environ.get("NANOTRON_BENCHMARK", "0") == "1" and self.iteration_step == 3:
            log_throughput(
                self.config,
                self.parallel_context,
                model_tflops,
                hardware_tflops,
                tokens_per_sec,
            )
            log_rank("Throughput logging complete", logger=logger, level=logging.INFO)
            if "SLURM_JOB_ID" in os.environ:
                os.system("scancel " + os.environ["SLURM_JOB_ID"])
            else:
                exit(0)

    def init_model(self) -> Union[NanotronModel, DistributedDataParallel]:
        """Initialize the model and load weights from checkpoint if needed."""
        # TODO: add max_position_embeddings
        self.model_config.vocab_size = _vocab_size_with_padding(
            self.model_config.vocab_size,
            pg_size=self.parallel_context.tp_pg.size(),
            make_vocab_size_divisible_by=self.config.model.make_vocab_size_divisible_by,
        )

        if (
            getattr(self.model_config, "max_position_embeddings", None) is not None
            and self.model_config.max_position_embeddings != self.config.tokens.sequence_length
        ):
            if isinstance(self.config.model.init_method, ExistingCheckpointInit):
                log_rank(
                    f"Finetuning a model with a sequence length {self.config.tokens.sequence_length} that is different from the checkpoint's max_position_embeddings {self.model_config.max_position_embeddings}.",  # noqa
                    logger=logger,
                    level=logging.WARNING,
                    rank=0,
                )
            else:
                log_rank(
                    f"Setting max_position_embeddings to {self.config.tokens.sequence_length}. Previous value was {self.model_config.max_position_embeddings}.",
                    logger=logger,
                    level=logging.INFO,
                    rank=0,
                )
                self.model_config.max_position_embeddings = self.config.tokens.sequence_length

        log_rank("Config:\n" + pformat(self.config), logger=logger, level=logging.INFO, rank=0)
        log_rank("Model Config:\n" + pformat(self.model_config), logger=logger, level=logging.INFO, rank=0)

        model = self._init_model_instance()
        model = self._load_model_checkpoint(model)
        return model

    def _init_model_instance(self) -> NanotronModel:
        model_config_cls = self.model_config.__class__.__name__
        assert (
            model_config_cls in CONFIG_TO_MODEL_CLASS
        ), f"Unsupported model config {model_config_cls}. Only {CONFIG_TO_MODEL_CLASS.keys()} are supported"

        model = self._init_model(
            model_builder=lambda: CONFIG_TO_MODEL_CLASS[model_config_cls](
                config=self.model_config,
                parallel_context=self.parallel_context,
                parallel_config=self.config.parallelism,
                random_states=self.random_states,
            ),
        )
        return model

    def _load_model_checkpoint(self, model: NanotronModel) -> NanotronModel:
        unwrapped_model = model.module if isinstance(model, DistributedDataParallel) else model

        # Load or initialize model weights
        self.init_checkpoint_path = parse_ckpt_path(config=self.config)
        reloaded_from_checkpoint = False
        if self.init_checkpoint_path is not None:
            # Reload from a training checkpoint
            log_rank(f"Loading weights from {self.init_checkpoint_path}", logger=logger, level=logging.INFO, rank=0)
            self.param_shard_metadata = load_weights(
                model=unwrapped_model, parallel_context=self.parallel_context, root_folder=self.init_checkpoint_path
            )
            reloaded_from_checkpoint = True
        if not reloaded_from_checkpoint:
            log_rank("No checkpoint path provided.", logger=logger, level=logging.INFO)
            if isinstance(self.config.model.init_method, ExistingCheckpointInit):
                # Initialize model from an pretrained model checkpoint
                self.param_shard_metadata = load_weights(
                    model=unwrapped_model,
                    parallel_context=self.parallel_context,
                    root_folder=self.config.model.init_method.path,
                )
            elif isinstance(self.config.model.init_method, RandomInit):

                unwrapped_model.init_model_randomly(config=self.config)

                # Synchronize parameters so that the model is consistent
                # sync all params across dp
                for name, param in sorted(model.named_parameters(), key=lambda x: x[0]):
                    dist.all_reduce(param, op=dist.ReduceOp.AVG, group=self.parallel_context.dp_pg)

                # sync tied params across tied groups
                for (_, group_ranks), param in sorted(
                    get_tied_id_to_param(
                        parameters=model.parameters(),
                        root_module=unwrapped_model,
                    ).items(),
                    key=lambda x: x[0],
                ):
                    group = self.parallel_context.world_ranks_to_pg[group_ranks]
                    dist.all_reduce(param, op=dist.ReduceOp.AVG, group=group)
            else:
                raise ValueError(f"Unsupported {self.config.model.init_method}")

        return model

    def _init_model(
        self,
        model_builder: Callable[[], NanotronModel],
        target_pp_ranks: Optional[List[int]] = None,
    ) -> NanotronModel:
        config = self.config
        parallel_context = self.parallel_context

        parallel_config = config.parallelism
        make_ddp = parallel_context.data_parallel_size > 1 and not (
            config.optimizer.accumulate_grad_in_fp32 and config.optimizer.zero_stage > 0
        )

        # Build model and set pp ranks
        model = build_model(
            parallel_context=parallel_context,
            dtype=config.model.dtype,
            target_pp_ranks=target_pp_ranks,
            model_builder=model_builder,
        )

        # Initialize rotary embeddings
        for module in model.modules():
            if not isinstance(module, RotaryEmbedding):
                continue
            module.init_rotary_embeddings()

        # Mark some parameters as tied
        self._mark_tied_parameters(model=model, parallel_context=parallel_context, parallel_config=parallel_config)

        # count number of parameters
        num_params = sum(p.numel() for p in model.parameters())
        size_params = sum(p.numel() * p.element_size() for p in model.parameters())
        total_params = torch.tensor(num_params, device="cuda")
        total_size = torch.tensor(size_params, device="cuda")
        dist.all_reduce(total_params, group=parallel_context.tp_pg, async_op=False, op=dist.ReduceOp.SUM)  # TP
        dist.all_reduce(total_params, group=parallel_context.pp_pg, async_op=False, op=dist.ReduceOp.SUM)  # PP
        dist.all_reduce(total_size, group=parallel_context.tp_pg, async_op=False, op=dist.ReduceOp.SUM)
        dist.all_reduce(total_size, group=parallel_context.pp_pg, async_op=False, op=dist.ReduceOp.SUM)

        # TODO @nouamanetazi: better memory logs
        log_rank(
            f"Total number of parameters: {human_format(total_params.item())} ({total_size.item() / 1024**2:.2f}MiB)",
            logger=logger,
            level=logging.INFO,
            group=parallel_context.world_pg,
            rank=0,
        )
        log_rank(
            f"Local number of parameters: {human_format(num_params)} ({size_params / 1024**2:.2f}MiB)",
            logger=logger,
            level=logging.INFO,
            group=parallel_context.dp_pg,
            rank=0,
        )
        log_rank(
            f"[After model building] Memory usage: {torch.cuda.memory_allocated() / 1024**2:.2f}MiB."
            f" Peak allocated: {torch.cuda.max_memory_allocated() / 1024**2:.2f}MiB"
            f" Peak reserved: {torch.cuda.max_memory_reserved() / 1024**2:.2f}MiB",
            logger=logger,
            level=logging.INFO,
            group=parallel_context.dp_pg,
            rank=0,
        )

        # Model make it DDP
        if make_ddp is True:
            # Check that the model has at least one grad. Necessary for DDP
            check_model_has_grad(model=model, parallel_context=parallel_context)
            # TODO @thomasw21: DDP doesn't support broadcasting complex buffers (and we don't really need that broadcasting anyway)
            model = DistributedDataParallel(
                model,
                process_group=parallel_context.dp_pg,
                broadcast_buffers=False,
                bucket_cap_mb=config.model.ddp_bucket_cap_mb,
            )

        # Sanity check the model, all parameters must be NanotronParameter (either tied or sharded)
        sanity_check(root_module=model)

        return model

    def setup_log_writers(
        self,
    ) -> Optional[LoggerWriter]:
        """Setup all log writers on the appropriate ranks

        Args:
            config (Config): The config object
            logger_ranks (Iterable[int]): The ranks that should log
            parallel_context (DistributedProcessGroups): The distributed process groups
        """
        if dist.get_rank(self.parallel_context.world_pg) in self.logger_ranks:
            loggerwriter = LoggerWriter(global_step=self.config.tokens.train_steps)
        else:
            loggerwriter = None

        return loggerwriter

    def pre_save_checkpoint(self):
        pass

    def post_save_checkpoint(self):
        pass

    def save_checkpoint(self) -> Path:
        self.pre_save_checkpoint()

        checkpoints_path = self.config.checkpoints.checkpoints_path
        checkpoint_path = checkpoints_path / f"{self.iteration_step}"
        if self.config.checkpoints.checkpoints_path_is_shared_file_system:
            should_mkdir = dist.get_rank(self.parallel_context.world_pg) == 0
        else:
            should_mkdir = bool(int(os.environ.get("LOCAL_RANK", None)) == 0)
        if should_mkdir:
            checkpoint_path.mkdir(parents=True, exist_ok=True)
        dist.barrier(self.parallel_context.world_pg)

        log_rank(f"Saving checkpoint at {checkpoint_path}", logger=logger, level=logging.WARNING, rank=0)
        checkpoint_metadata = {
            "last_train_step": self.iteration_step,
            # TODO: @nouamanetazi: Add more metadata to the checkpoint to be able to resume dataloader states properly
            "consumed_train_samples": self.consumed_train_samples,
        }

        # Update step/samples numbers before we save the config
        self.config.general.step = self.iteration_step
        self.config.general.consumed_train_samples = self.consumed_train_samples

        save(
            model=self.unwrapped_model,
            optimizer=self.optimizer,
            lr_scheduler=self.lr_scheduler,
            should_save_model=bool(
                dist.get_rank(self.parallel_context.dp_pg) == 0
            ),  # We only save the weights on DP==0
            should_save_optimizer=True,
            should_save_lr_scheduler=bool(
                dist.get_rank(self.parallel_context.world_pg) == 0
            ),  # We only save the lr_scheduler on world_rank==0
            should_save_config=bool(
                dist.get_rank(self.parallel_context.world_pg) == 0
            ),  # We only save the config on world_rank==0
            parallel_context=self.parallel_context,
            root_folder=checkpoint_path,
            checkpoint_metadata=checkpoint_metadata,
            config=self.config,
        )
        save_random_states(
            random_states=self.random_states, parallel_context=self.parallel_context, root_folder=checkpoint_path
        )
        with open(checkpoints_path / "latest.txt", mode="w") as fo:
            fo.write(f"{self.iteration_step}")

        if hasattr(self.model_config, "to_json_file"):
            self.model_config.to_json_file(checkpoint_path / "model_config.json")
        else:
            with open(checkpoint_path / "model_config.json", mode="w") as fo:
                fo.write(json.dumps(asdict(self.model_config)))

        self.post_save_checkpoint()

        return checkpoint_path

    def _mark_tied_parameters(
        self,
        model: NanotronModel,
        parallel_context: ParallelContext,
        parallel_config: Optional[ParallelismArgs] = None,
    ):
<<<<<<< HEAD
        mark_tied_parameters(
            model=self.model, parallel_context=self.parallel_context, parallel_config=self.config.parallelism
        )
=======
        mark_tied_parameters(model=model, parallel_context=parallel_context, parallel_config=parallel_config)
>>>>>>> 5e128fcc


def mark_tied_parameters(
    model: NanotronModel, parallel_context: ParallelContext, parallel_config: Optional[ParallelismArgs] = None
):
    # Tie embeddings
    embeddings_lm_head_tied_names = model.get_embeddings_lm_head_tied_names()
    if len(embeddings_lm_head_tied_names) > 0:
        shared_embeddings = [
            (
                target,
                (
                    parallel_context.world_rank_matrix[
                        dist.get_rank(parallel_context.expert_pg),
                        get_pp_rank_of(target, module=model),
                        dist.get_rank(parallel_context.dp_pg),
                        dist.get_rank(parallel_context.tp_pg),
                    ],
                ),
            )
            for target in embeddings_lm_head_tied_names
        ]
        tie_parameters(
            root_module=model, ties=shared_embeddings, parallel_context=parallel_context, reduce_op=dist.ReduceOp.SUM
        )

    # Tie custom params
    model.tie_custom_params()

    # Sync all parameters that have the same name and that are not sharded
    assert not isinstance(model, DistributedDataParallel), "model shouldn't be DDP at this point"
    for module_name, module in model.named_modules():
        for param_name, param in module.named_parameters(recurse=False):
            name = f"{module_name}.{param_name}"

            if isinstance(param, NanotronParameter) and (param.is_sharded or param.is_tied):
                continue

            if isinstance(module, TensorParallelRowLinear) and "bias" == param_name:
                # bias for TensorParallelRowLinear only exists on TP=0 so we don't need to tie it
                continue

            shared_weights = [
                (
                    name,
                    # sync across TP group
                    tuple(sorted(dist.get_process_group_ranks(parallel_context.tp_pg))),
                )
            ]

            if parallel_config is None or parallel_config.tp_mode is TensorParallelLinearMode.ALL_REDUCE:
                # We add `reduce_op=None` in order to signal that the weight are synced by design without needing to reduce
                # when TP=2 we have LN that is duplicated across TP, so by design it's tied
                reduce_op = None
            else:
                reduce_op = dist.ReduceOp.SUM

            tie_parameters(
                root_module=model, ties=shared_weights, parallel_context=parallel_context, reduce_op=reduce_op
            )

    create_pg_for_tied_weights(root_module=model, parallel_context=parallel_context)<|MERGE_RESOLUTION|>--- conflicted
+++ resolved
@@ -766,13 +766,7 @@
         parallel_context: ParallelContext,
         parallel_config: Optional[ParallelismArgs] = None,
     ):
-<<<<<<< HEAD
-        mark_tied_parameters(
-            model=self.model, parallel_context=self.parallel_context, parallel_config=self.config.parallelism
-        )
-=======
         mark_tied_parameters(model=model, parallel_context=parallel_context, parallel_config=parallel_config)
->>>>>>> 5e128fcc
 
 
 def mark_tied_parameters(
